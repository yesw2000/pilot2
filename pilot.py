--- conflicted
+++ resolved
@@ -26,9 +26,9 @@
 from pilot.util.filehandling import get_pilot_work_dir, create_pilot_work_dir
 from pilot.util.harvester import is_harvester_mode
 from pilot.util.https import https_setup
-from pilot.util.mpi import get_ranks_info
+from pilot.util.information import set_location
+from pilot.util.workernode import is_virtual_machine
 from pilot.util.timing import add_to_pilot_timing
-from pilot.util.workernode import is_virtual_machine
 
 RELEASE = '2'  # fixed at 2 for Pilot 2
 VERSION = '0'  # '1' for first real Pilot 2 release, '0' until then, increased for bigger updates
@@ -55,29 +55,6 @@
         logger.info('pilot is running in a VM')
 
 
-<<<<<<< HEAD
-def setup_log():
-    """ Setup of log string format """
-
-    rank, maxrank = get_ranks_info()
-    logformat_str_debug = '%(asctime)s | %(levelname)-8s | %(threadName)-19s | %(name)-32s | %(funcName)-25s | %(message)s'
-    logformat_str_info = '%(asctime)s | %(levelname)-8s | %(message)s'
-    if rank is not None:
-        logformat_str_debug = 'Rank {0} |'.format(rank) + logformat_str_debug
-        logformat_str_info = 'Rank {0} |'.format(rank) + logformat_str_info
-
-    console = logging.StreamHandler(sys.stdout)
-    if args.debug:
-        logging.basicConfig(filename=config.Pilot.pilotlog, level=logging.DEBUG, format=logformat_str_debug)
-        console.setLevel(logging.DEBUG)
-        console.setFormatter(logging.Formatter(logformat_str_debug))
-    else:
-        logging.basicConfig(filename=config.Pilot.pilotlog, level=logging.INFO, format=logformat_str_info)
-        console.setLevel(logging.INFO)
-        console.setFormatter(logformat_str_info)
-    logging.Formatter.converter = time.gmtime
-    logging.getLogger('').addHandler(console)
-=======
 def get_pilot_version():
     """
     Return the current Pilot version string with the format <release>.<version>.<revision> (<build>).
@@ -89,7 +66,6 @@
                                                              version=VERSION,
                                                              revision=REVISION,
                                                              build=BUILD)
->>>>>>> d795d365
 
 
 def main():
@@ -121,9 +97,8 @@
     # perform https setup
     https_setup(args, get_pilot_version())
 
-    # Time to depricate. Does not work well with HPC workflow
-    # if not set_location(args):  # ## DEPRECATE ME LATER.
-    #    return False
+    if not set_location(args):  # ## DEPRECATE ME LATER
+        return False
 
     # initialize InfoService and populate args.info structure
     set_info(args)
@@ -457,10 +432,6 @@
     :return:
     """
 
-<<<<<<< HEAD
-    # Establish logging
-    setup_log()
-=======
     console = logging.StreamHandler(sys.stdout)
     if args.debug:
         format = '%(asctime)s | %(levelname)-8s | %(threadName)-19s | %(name)-32s | %(funcName)-25s | %(message)s'
@@ -476,7 +447,6 @@
     console.setFormatter(logging.Formatter(format))
     logging.Formatter.converter = time.gmtime
     logging.getLogger('').addHandler(console)
->>>>>>> d795d365
 
 
 def wrap_up(initdir, mainworkdir, args):
@@ -504,7 +474,6 @@
     # in Harvester mode, create a kill_worker file that will instruct Harvester that the pilot has finished
     if args.harvester:
         from pilot.util.harvester import kill_worker
-
         kill_worker()
 
     if not trace:
