--- conflicted
+++ resolved
@@ -27,18 +27,14 @@
 from pilot.util.harvester import is_harvester_mode
 from pilot.util.https import https_setup
 from pilot.util.information import set_location
+from pilot.util.mpi import get_ranks_info
 from pilot.util.timing import add_to_pilot_timing
 from pilot.util.workernode import is_virtual_machine
-from pilot.util.mpi import get_ranks_info
 
 RELEASE = '2'  # fixed at 2 for Pilot 2
 VERSION = '0'  # '1' for first real Pilot 2 release, '0' until then, increased for bigger updates
 REVISION = '0'  # reset to '0' for every new Pilot version release, increased for small updates
-<<<<<<< HEAD
-BUILD = '109'  # reset to '1' for every new development cycle
-=======
-BUILD = '81'  # reset to '1' for every new development cycle
->>>>>>> 284f6693
+BUILD = '110'  # reset to '1' for every new development cycle
 
 
 def pilot_version_banner():
@@ -534,9 +530,9 @@
     # if requested by the wrapper via a pilot option, create the main pilot workdir and cd into it
     args.sourcedir = getcwd()
 
-    ec, mainworkdir = create_main_work_dir(args)
-    if ec != 0:
-        sys.exit(ec)
+    exit_code, mainworkdir = create_main_work_dir(args)
+    if exit_code != 0:
+        sys.exit(exit_code)
 
     # set environment variables (to be replaced with singleton implementation)
     set_environment_variables(args, mainworkdir)
@@ -551,7 +547,7 @@
     add_to_pilot_timing('0', PILOT_END_TIME, time.time(), args, store=False)
 
     # perform cleanup and terminate logging
-    ec = wrap_up(args.sourcedir, mainworkdir, args)
+    exit_code = wrap_up(args.sourcedir, mainworkdir, args)
 
     # the end.
-    sys.exit(ec)+    sys.exit(exit_code)