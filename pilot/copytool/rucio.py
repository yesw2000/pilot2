#!/usr/bin/env python
# Licensed under the Apache License, Version 2.0 (the "License");
# you may not use this file except in compliance with the License.
# You may obtain a copy of the License at
# http://www.apache.org/licenses/LICENSE-2.0
#
# Authors:
# - Tobias Wegner, tobias.wegner@cern.ch, 2017-2018
# - Alexey Anisenkov, anisyonk@cern.ch, 2018
# - Paul Nilsson, paul.nilsson@cern.ch, 2018
# - Tomas Javurek, tomas.javurek@cern.ch, 2019
# - David Cameron, david.cameron@cern.ch, 2019

from __future__ import absolute_import  # Python 2 (2to3 complains about this)

import os
import json
import logging
from time import time
from copy import deepcopy

from .common import resolve_common_transfer_errors, verify_catalog_checksum, get_timeout
from pilot.common.exception import PilotException, StageOutFailure, ErrorCodes
from pilot.util.timer import timeout

logger = logging.getLogger(__name__)
logger.setLevel(logging.DEBUG)

# can be disabled for Rucio if allowed to use all RSE for input
require_replicas = True    ## indicates if given copytool requires input replicas to be resolved
require_protocols = False  ## indicates if given copytool requires protocols to be resolved first for stage-out
tracing_rucio = False      ## should Rucio send the trace?


def is_valid_for_copy_in(files):
    return True  ## FIX ME LATER


def is_valid_for_copy_out(files):
    return True  ## FIX ME LATER


def verify_stage_out(fspec):
    """
    Checks that the uploaded file is physically at the destination.
    :param fspec: file specifications
    """
    from rucio.rse import rsemanager as rsemgr
    rse_settings = rsemgr.get_rse_info(fspec.ddmendpoint)
    uploaded_file = {'name': fspec.lfn, 'scope': fspec.scope}
    logger.info('Checking file: %s' % str(fspec.lfn))
    return rsemgr.exists(rse_settings, [uploaded_file])


#@timeout(seconds=10800)
def copy_in(files, **kwargs):
    """
        Download given files using rucio copytool.

        :param files: list of `FileSpec` objects
        :param ignore_errors: boolean, if specified then transfer failures will be ignored
        :raise: PilotException in case of controlled error
    """

    ignore_errors = kwargs.get('ignore_errors')
    trace_report = kwargs.get('trace_report')

    # don't spoil the output, we depend on stderr parsing
    os.environ['RUCIO_LOGGING_FORMAT'] = '%(asctime)s %(levelname)s [%(message)s]'

    localsite = os.environ.get('RUCIO_LOCAL_SITE_ID', os.environ.get('DQ2_LOCAL_SITE_ID', None))
    for fspec in files:
        logger.info('rucio copytool, downloading file with scope:%s lfn:%s' % (str(fspec.scope), str(fspec.lfn)))
        # update the trace report
        localsite = localsite if localsite else fspec.ddmendpoint
        trace_report.update(localSite=localsite, remoteSite=fspec.ddmendpoint, filesize=fspec.filesize)
        trace_report.update(filename=fspec.lfn, guid=fspec.guid.replace('-', ''))
        trace_report.update(scope=fspec.scope, dataset=fspec.dataset)

        trace_report.update(catStart=time())  ## is this metric still needed? LFC catalog
        fspec.status_code = 0
        dst = fspec.workdir or kwargs.get('workdir') or '.'
        logger.info('the file will be stored in %s' % str(dst))

        trace_report_out = []
        transfer_timeout = get_timeout(fspec.filesize)
        ctimeout = transfer_timeout + 10  # give the API a chance to do the time-out first
        logger.info('overall transfer timeout=%s' % ctimeout)

        error_msg = ""
        ec = 0
        try:
            ec, trace_report_out = timeout(ctimeout)(_stage_in_api)(dst, fspec, trace_report, trace_report_out, transfer_timeout)
            #_stage_in_api(dst, fspec, trace_report, trace_report_out)
        except Exception as error:
            error_msg = str(error)
            error_details = handle_rucio_error(error_msg, trace_report, trace_report_out, fspec, stagein=True)

            if not ignore_errors:
                trace_report.send()
                msg = ' %s:%s from %s, %s' % (fspec.scope, fspec.lfn, fspec.ddmendpoint, error_details.get('error'))
                raise PilotException(msg, code=error_details.get('rcode'), state=error_details.get('state'))

        # make sure there was no missed failure (only way to deal with this until rucio API has been fixed)
        # (using the timeout decorator prevents the trace_report_out from being updated - rucio API should return
        # the proper error immediately instead of encoding it into a dictionary)
        state_reason = None if not trace_report_out else trace_report_out[0].get('stateReason')
        if ec and state_reason and not error_msg:
            error_details = handle_rucio_error(state_reason, trace_report, trace_report_out, fspec, stagein=True)

            if not ignore_errors:
                trace_report.send()
                msg = ' %s:%s from %s, %s' % (fspec.scope, fspec.lfn, fspec.ddmendpoint, error_details.get('error'))
                raise PilotException(msg, code=error_details.get('rcode'), state=error_details.get('state'))

        # verify checksum; compare local checksum with catalog value (fspec.checksum), use same checksum type
        destination = os.path.join(dst, fspec.lfn)
        if os.path.exists(destination):
            state, diagnostics = verify_catalog_checksum(fspec, destination)
            if diagnostics != "" and not ignore_errors:
                trace_report.update(clientState=state or 'STAGEIN_ATTEMPT_FAILED', stateReason=diagnostics,
                                    timeEnd=time())
                trace_report.send()
                raise PilotException(diagnostics, code=fspec.status_code, state=state)
        else:
            diagnostics = 'file does not exist: %s (cannot verify catalog checksum)' % destination
            logger.warning(diagnostics)
            state = 'STAGEIN_ATTEMPT_FAILED'
            fspec.status_code = ErrorCodes.STAGEINFAILED
            trace_report.update(clientState=state, stateReason=diagnostics,
                                timeEnd=time())
            trace_report.send()
            raise PilotException(diagnostics, code=fspec.status_code, state=state)

        if not fspec.status_code:
            fspec.status_code = 0
            fspec.status = 'transferred'
            trace_report.update(clientState='DONE', stateReason='OK', timeEnd=time())

        trace_report.send()

    return files


def handle_rucio_error(error_msg, trace_report, trace_report_out, fspec, stagein=True):
    """

    :param error_msg:
    :param trace_report:
    :param trace_report_out:
    :param fspec:
    :return:
    """

    # try to get a better error message from the traces
    if trace_report_out:
        error_msg = trace_report_out[0].get('stateReason', '')
    logger.info('rucio returned an error: %s' % error_msg)

    error_details = resolve_common_transfer_errors(error_msg, is_stagein=stagein)
    fspec.status = 'failed'
    fspec.status_code = error_details.get('rcode')

    msg = 'STAGEIN_ATTEMPT_FAILED' if stagein else 'STAGEOUT_ATTEMPT_FAILED'
    trace_report.update(clientState=error_details.get('state', msg),
                        stateReason=error_details.get('error'), timeEnd=time())

    return error_details


def copy_in_bulk(files, **kwargs):
    """
        Download given files using rucio copytool.

        :param files: list of `FileSpec` objects
        :param ignore_errors: boolean, if specified then transfer failures will be ignored
        :raise: PilotException in case of controlled error
    """

    #allow_direct_access = kwargs.get('allow_direct_access')
    ignore_errors = kwargs.get('ignore_errors')
    trace_common_fields = kwargs.get('trace_report')

    # don't spoil the output, we depend on stderr parsing
    os.environ['RUCIO_LOGGING_FORMAT'] = '%(asctime)s %(levelname)s [%(message)s]'

    dst = kwargs.get('workdir') or '.'

    # THE DOWNLOAD
    trace_report_out = []
    try:
        # transfer_timeout = get_timeout(fspec.filesize, add=10)  # give the API a chance to do the time-out first
        # timeout(transfer_timeout)(_stage_in_api)(dst, fspec, trace_report, trace_report_out)
        _stage_in_bulk(dst, files, trace_report_out, trace_common_fields)
    except Exception as error:
        error_msg = str(error)
        # Fill and sned the traces, if they are not received from Rucio, abortion of the download process
        # If there was Exception from Rucio, but still some traces returned, we continue to VALIDATION section
        if not trace_report_out:
            trace_report = deepcopy(trace_common_fields)
            localsite = os.environ.get('RUCIO_LOCAL_SITE_ID', os.environ.get('DQ2_LOCAL_SITE_ID', None))
            diagnostics = 'None of the traces received from Rucio. Response from Rucio: %s' % error_msg
            for fspec in files:
                localsite = localsite if localsite else fspec.ddmendpoint
                trace_report.update(localSite=localsite, remoteSite=fspec.ddmendpoint, filesize=fspec.filesize)
                trace_report.update(filename=fspec.lfn, guid=fspec.guid.replace('-', ''))
                trace_report.update(scope=fspec.scope, dataset=fspec.dataset)
                trace_report.update('STAGEIN_ATTEMPT_FAILED', stateReason=diagnostics, timeEnd=time())
                trace_report.send()
            logger.error(diagnostics)
            raise PilotException(diagnostics, code=fspec.status_code, state='STAGEIN_ATTEMPT_FAILED')

    # VALIDATION AND TERMINATION
    files_done = []
    for fspec in files:

        # getting the trace for given file
        # if one trace is missing, the whould stagin gets failed
        trace_candidates = _get_trace(fspec, trace_report_out)
        trace_report = None
        diagnostics = 'unknown'
        if len(trace_candidates) == 0:
            diagnostics = 'No trace retrieved for given file.'
            logger.error('No trace retrieved for given file. %s' % fspec.lfn)
        elif len(trace_candidates) != 1:
            diagnostics = 'Too many traces for given file.'
            logger.error('Rucio returned too many traces for given file. %s' % fspec.lfn)
        else:
            trace_report = trace_candidates[0]

        # verify checksum; compare local checksum with catalog value (fspec.checksum), use same checksum type
        destination = os.path.join(dst, fspec.lfn)
        if os.path.exists(destination):
            state, diagnostics = verify_catalog_checksum(fspec, destination)
            if diagnostics != "" and not ignore_errors and trace_report:  # caution, validation against empty string
                trace_report.update(clientState=state or 'STAGEIN_ATTEMPT_FAILED', stateReason=diagnostics,
                                    timeEnd=time())
                logger.error(diagnostics)
        elif trace_report:
            diagnostics = 'file does not exist: %s (cannot verify catalog checksum)' % destination
            state = 'STAGEIN_ATTEMPT_FAILED'
            fspec.status_code = ErrorCodes.STAGEINFAILED
            trace_report.update(clientState=state, stateReason=diagnostics, timeEnd=time())
            logger.error(diagnostics)
        else:
            fspec.status_code = ErrorCodes.STAGEINFAILED

        if not fspec.status_code:
            fspec.status_code = 0
            fspec.status = 'transferred'
            trace_report.update(clientState='DONE', stateReason='OK', timeEnd=time())
            files_done.append(fspec)

        # updating the trace and sending it
        if not trace_report:
            logger.error('An unknown error occurred when handling the traces. %s' % fspec.lfn)
            logger.warning('No trace sent!!!')
        trace_report.update(guid=fspec.guid.replace('-', ''))
        trace_report.send()

    if len(files_done) != len(files):
        raise PilotException('Not all files downloaded.', code=ErrorCodes.STAGEINFAILED, state='STAGEIN_ATTEMPT_FAILED')

    return files_done


def _get_trace(fspec, traces):
    """
    Traces returned by Rucio are not orderred the same as input files from pilot.
    This method finds the proper trace.

    :param: fspec: the file that is seeked
    :param: traces: all traces that are received by Rucio

    :return: trace_candiates that correspond to the given file
    """
    try:
        try:
            trace_candidates = list(filter(lambda t: t['filename'] == fspec.lfn and t['scope'] == fspec.scope, traces))  # Python 2
        except Exception:
            trace_candidates = list([t for t in traces if t['filename'] == fspec.lfn and t['scope'] == fspec.scope])  # Python 3
        if trace_candidates:
            return trace_candidates
        else:
            logger.warning('File does not match to any trace received from Rucio: %s %s' % (fspec.lfn, fspec.scope))
    except Exception as error:
        logger.warning('Traces from pilot and rucio could not be merged: %s' % str(error))
        return []


#@timeout(seconds=10800)
def copy_out(files, **kwargs):
    """
        Upload given files using rucio copytool.

        :param files: list of `FileSpec` objects
        :param ignore_errors: boolean, if specified then transfer failures will be ignored
        :raise: PilotException in case of controlled error
    """

    # don't spoil the output, we depend on stderr parsing
    os.environ['RUCIO_LOGGING_FORMAT'] = '%(asctime)s %(levelname)s [%(message)s]'

    summary = kwargs.pop('summary', True)
    ignore_errors = kwargs.pop('ignore_errors', False)
    trace_report = kwargs.get('trace_report')

    localsite = os.environ.get('RUCIO_LOCAL_SITE_ID', os.environ.get('DQ2_LOCAL_SITE_ID', None))
    for fspec in files:
        logger.info('rucio copytool, uploading file with scope: %s and lfn: %s' % (str(fspec.scope), str(fspec.lfn)))
        localsite = localsite if localsite else fspec.ddmendpoint
        trace_report.update(localSite=localsite, remoteSite=fspec.ddmendpoint)
        trace_report.update(scope=fspec.scope, dataset=fspec.dataset, url=fspec.surl, filesize=fspec.filesize)
        trace_report.update(catStart=time(), filename=fspec.lfn, guid=fspec.guid.replace('-', ''))
        fspec.status_code = 0

        summary_file_path = None
        cwd = fspec.workdir or kwargs.get('workdir') or '.'
        if summary:
            summary_file_path = os.path.join(cwd, 'rucio_upload.json')

        logger.info('the file will be uploaded to %s' % str(fspec.ddmendpoint))
        trace_report_out = []
        transfer_timeout = get_timeout(fspec.filesize)
        ctimeout = transfer_timeout + 10  # give the API a chance to do the time-out first
        logger.info('overall transfer timeout=%s' % ctimeout)

        error_msg = ""
        ec = 0
        try:
            ec, trace_report_out = timeout(ctimeout)(_stage_out_api)(fspec, summary_file_path, trace_report, trace_report_out, transfer_timeout)
            #_stage_out_api(fspec, summary_file_path, trace_report, trace_report_out)
        except PilotException as error:
            error_msg = str(error)
            error_details = handle_rucio_error(error_msg, trace_report, trace_report_out, fspec, stagein=False)

            if not ignore_errors:
                trace_report.send()
                msg = ' %s:%s to %s, %s' % (fspec.scope, fspec.lfn, fspec.ddmendpoint, error_details.get('error'))
                raise PilotException(msg, code=error_details.get('rcode'), state=error_details.get('state'))
        except Exception as error:
            error_msg = str(error)
            error_details = handle_rucio_error(error_msg, trace_report, trace_report_out, fspec, stagein=False)

            if not ignore_errors:
                trace_report.send()
                msg = ' %s:%s to %s, %s' % (fspec.scope, fspec.lfn, fspec.ddmendpoint, error_details.get('error'))
                raise PilotException(msg, code=error_details.get('rcode'), state=error_details.get('state'))

        # make sure there was no missed failure (only way to deal with this until rucio API has been fixed)
        # (using the timeout decorator prevents the trace_report_out from being updated - rucio API should return
        # the proper error immediately instead of encoding it into a dictionary)
        state_reason = None if not trace_report_out else trace_report_out[0].get('stateReason')
        if ec and state_reason and not error_msg:
            error_details = handle_rucio_error(state_reason, trace_report, trace_report_out, fspec, stagein=False)

            if not ignore_errors:
                trace_report.send()
                msg = ' %s:%s from %s, %s' % (fspec.scope, fspec.lfn, fspec.ddmendpoint, error_details.get('error'))
                raise PilotException(msg, code=error_details.get('rcode'), state=error_details.get('state'))

        if summary:  # resolve final pfn (turl) from the summary JSON
            if not os.path.exists(summary_file_path):
                logger.error('Failed to resolve Rucio summary JSON, wrong path? file=%s' % summary_file_path)
            else:
                with open(summary_file_path, 'rb') as f:
                    summary_json = json.load(f)
                    dat = summary_json.get("%s:%s" % (fspec.scope, fspec.lfn)) or {}
                    fspec.turl = dat.get('pfn')
                    # quick transfer verification:
                    # the logic should be unified and moved to base layer shared for all the movers
                    adler32 = dat.get('adler32')
                    local_checksum = fspec.checksum.get('adler32')
                    if local_checksum and adler32 and local_checksum != adler32:
                        msg = 'checksum verification failed: local %s != remote %s' % \
                              (local_checksum, adler32)
                        logger.warning(msg)
                        fspec.status = 'failed'
                        fspec.status_code = ErrorCodes.PUTADMISMATCH
                        trace_report.update(clientState='AD_MISMATCH', stateReason=msg, timeEnd=time())
                        trace_report.send()
                        if not ignore_errors:
                            raise PilotException("Failed to stageout: CRC mismatched",
                                                 code=ErrorCodes.PUTADMISMATCH, state='AD_MISMATCH')
                    else:
                        if local_checksum and adler32 and local_checksum == adler32:
                            logger.info('local checksum (%s) = remote checksum (%s)' % (local_checksum, adler32))
                        else:
                            logger.warning('checksum could not be verified: local checksum (%s), remote checksum (%s)' %
                                           (str(local_checksum), str(adler32)))
        if not fspec.status_code:
            fspec.status_code = 0
            fspec.status = 'transferred'
            trace_report.update(clientState='DONE', stateReason='OK', timeEnd=time())

        trace_report.send()

    return files


# stageIn using rucio api.
def _stage_in_api(dst, fspec, trace_report, trace_report_out, transfer_timeout):

    ec = 0

    # init. download client
    from rucio.client.downloadclient import DownloadClient
    download_client = DownloadClient(logger=logger)

    # traces are switched off
    if hasattr(download_client, 'tracing'):
        download_client.tracing = tracing_rucio

    # file specifications before the actual download
    f = {}
    f['did_scope'] = fspec.scope
    f['did_name'] = fspec.lfn
    f['did'] = '%s:%s' % (fspec.scope, fspec.lfn)
    f['rse'] = fspec.ddmendpoint
    f['base_dir'] = dst
    f['no_subdir'] = True
    if fspec.turl:
        f['pfn'] = fspec.turl

    if transfer_timeout:
        f['transfer_timeout'] = transfer_timeout

    # proceed with the download
    logger.info('_stage_in_api file: %s' % str(f))
    trace_pattern = {}
    if trace_report:
        trace_pattern = trace_report

    # download client raises an exception if any file failed
    result = None
    try:
        if fspec.turl:
            result = download_client.download_pfns([f], 1, trace_custom_fields=trace_pattern, traces_copy_out=trace_report_out)
        else:
            result = download_client.download_dids([f], trace_custom_fields=trace_pattern, traces_copy_out=trace_report_out)
    except Exception as e:
        logger.warning('caught exception: %s' % e)
        logger.debug('trace_report_out=%s' % trace_report_out)
        # only raise an exception if the error info cannot be extracted
        if not trace_report_out:
            raise e
        if not trace_report_out[0].get('stateReason'):
            raise e
        ec = -1
<<<<<<< HEAD
    else:
=======

    logger.debug('trace_report_out=%s' % trace_report_out)
    if result:
>>>>>>> f994308c
        logger.debug('Rucio download client returned %s' % result)

    return ec, trace_report_out


def _stage_in_bulk(dst, files, trace_report_out=None, trace_common_fields=None):
    """
    Stage-in files in bulk using the Rucio API.

    :param dst: destination (string).
    :param files: list of fspec objects.
    :param trace_report:
    :param trace_report_out:
    :return:
    """
    # init. download client
    from rucio.client.downloadclient import DownloadClient
    download_client = DownloadClient(logger=logger)

    # traces are switched off
    if hasattr(download_client, 'tracing'):
        download_client.tracing = tracing_rucio

    # build the list of file dictionaries before calling the download function
    file_list = []

    for fspec in files:
        fspec.status_code = 0

        # file specifications before the actual download
        f = {}
        f['did_scope'] = fspec.scope
        f['did_name'] = fspec.lfn
        f['did'] = '%s:%s' % (fspec.scope, fspec.lfn)
        f['rse'] = fspec.ddmendpoint
        f['base_dir'] = fspec.workdir or dst
        f['no_subdir'] = True
        if fspec.turl:
            f['pfn'] = fspec.turl
        else:
            logger.warning('cannot perform bulk download since fspec.turl is not set (required by download_pfns()')
            # fail somehow

        if fspec.filesize:
            f['transfer_timeout'] = get_timeout(fspec.filesize)

        file_list.append(f)

    # proceed with the download
    trace_pattern = trace_common_fields if trace_common_fields else {}

    # download client raises an exception if any file failed
    num_threads = len(file_list)
    result = download_client.download_pfns(file_list, num_threads, trace_custom_fields=trace_pattern, traces_copy_out=trace_report_out)
    logger.debug('Rucio download client returned %s' % result)


def _stage_out_api(fspec, summary_file_path, trace_report, trace_report_out, transfer_timeout):

    ec = 0

    # init. download client
    from rucio.client.uploadclient import UploadClient
    upload_client = UploadClient(logger=logger)

    # traces are turned off
    if hasattr(upload_client, 'tracing'):
        upload_client.tracing = tracing_rucio
    if tracing_rucio:
        upload_client.trace = trace_report

    # file specifications before the upload
    f = {}
    f['path'] = fspec.surl or getattr(fspec, 'pfn', None) or os.path.join(fspec.workdir, fspec.lfn)
    f['rse'] = fspec.ddmendpoint
    f['did_scope'] = fspec.scope
    f['no_register'] = True

    if transfer_timeout:
        f['transfer_timeout'] = transfer_timeout

    # if fspec.storageId and int(fspec.storageId) > 0:
    #     if fspec.turl and fspec.is_nondeterministic:
    #         f['pfn'] = fspec.turl
    # elif fspec.lfn and '.root' in fspec.lfn:
    #     f['guid'] = fspec.guid
    if fspec.lfn and '.root' in fspec.lfn:
        f['guid'] = fspec.guid

    # process with the upload
    logger.info('_stage_out_api: %s' % str(f))

    # upload client raises an exception if any file failed
    try:
        result = upload_client.upload([f], summary_file_path=summary_file_path, traces_copy_out=trace_report_out)
    except Exception as e:
        logger.warning('caught exception: %s' % e)
        logger.debug('trace_report_out=%s' % trace_report_out)
        if not trace_report_out:
            raise e
        if not trace_report_out[0].get('stateReason'):
            raise e
        ec = -1
    except UnboundLocalError:
        logger.warning('rucio still needs a bug fix of the summary in the uploadclient')
    else:
        logger.debug('Rucio upload client returned %s' % result)

    try:
        file_exists = verify_stage_out(fspec)
        logger.info('File exists at the storage: %s' % str(file_exists))
        if not file_exists:
            raise StageOutFailure('stageOut: Physical check after upload failed.')
    except Exception as e:
        msg = 'stageOut: File existence verification failed with: %s' % str(e)
        logger.info(msg)
        raise StageOutFailure(msg)

    return ec, trace_report_out<|MERGE_RESOLUTION|>--- conflicted
+++ resolved
@@ -447,13 +447,9 @@
         if not trace_report_out[0].get('stateReason'):
             raise e
         ec = -1
-<<<<<<< HEAD
-    else:
-=======
 
     logger.debug('trace_report_out=%s' % trace_report_out)
     if result:
->>>>>>> f994308c
         logger.debug('Rucio download client returned %s' % result)
 
     return ec, trace_report_out
