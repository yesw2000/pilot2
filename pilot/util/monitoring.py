#!/usr/bin/env python
# Licensed under the Apache License, Version 2.0 (the "License");
# you may not use this file except in compliance with the License.
# You may obtain a copy of the License at
# http://www.apache.org/licenses/LICENSE-2.0
#
# Authors:
# - Paul Nilsson, paul.nilsson@cern.ch, 2018

# This module contains implementations of job monitoring tasks

import os
import time
from subprocess import PIPE

from pilot.common.errorcodes import ErrorCodes
from pilot.util.config import config
from pilot.util.container import execute
<<<<<<< HEAD
=======
from pilot.util.parameters import convert_to_int
>>>>>>> baa77e88
from loopingjob import looping_job

import logging
logger = logging.getLogger(__name__)

errors = ErrorCodes()


def job_monitor_tasks(job, mt, verify_proxy):
    """
    Perform the tasks for the job monitoring.

    :param job: job object.
    :param mt: `MonitoringTime` object.
    :param verify_proxy: True if the proxy should be verified. False otherwise.
    :return: exit code (int), diagnostics (string).
    """

    exit_code = 0
    diagnostics = ""

    log = logger.getChild(job.jobid)
    current_time = int(time.time())

    # should the proxy be verified?
    if verify_proxy:
        pilot_user = os.environ.get('PILOT_USER', 'generic').lower()
        userproxy = __import__('pilot.user.%s.proxy' % pilot_user, globals(), locals(), [pilot_user], -1)

        # is it time to verify the proxy?
        proxy_verification_time = convert_to_int(config.Pilot.proxy_verification_time)
        if current_time - mt.get('ct_proxy') > proxy_verification_time:
            # is the proxy still valid?
            exit_code, diagnostics = userproxy.verify_proxy()
            if exit_code != 0:
                return exit_code, diagnostics
            else:
                # update the ct_proxy with the current time
                mt.update('ct_proxy')

    # is it time to check for looping jobs?
    log.info('current_time - mt.get(ct_looping) = %d' % (current_time - mt.get('ct_looping')))
    log.info('config.Pilot.looping_verifiction_time = %s' % config.Pilot.looping_verifiction_time)
    looping_verifiction_time = convert_to_int(config.Pilot.looping_verifiction_time)
    if current_time - mt.get('ct_looping') > looping_verifiction_time:
        # is the job looping?
<<<<<<< HEAD
        exit_code, diagnostics = looping_job(job, mt, looping_limit)
        if exit_code != 0:
            return exit_code, diagnostics
=======
        try:
            exit_code, diagnostics = looping_job(job, mt)
        except Exception as e:
            log.warning('exeption caught in looping job algrithm: %s' % e)
>>>>>>> baa77e88
        else:
            if exit_code != 0:
                return exit_code, diagnostics
            else:
                # update the ct_proxy with the current time
                mt.update('ct_looping')

    # is the job using too much space?

    # Is the payload stdout within allowed limits?

    # Are the output files within allowed limits?

    # make sure that any utility commands are still running
    if job.utilities != {}:
        job = utility_monitor(job)

    # send heartbeat

    return exit_code, diagnostics


def utility_monitor(job):
    """
    Make sure that any utility commands are still running.
    In case a utility tool has crashed, this function may restart the process.
    The function is used by the job monitor thread.

    :param job: job object.
    :return: updated job object.
    """

    pilot_user = os.environ.get('PILOT_USER', 'generic').lower()
    usercommon = __import__('pilot.user.%s.common' % pilot_user, globals(), locals(), [pilot_user], -1)

    log = logger.getChild(job.jobid)

    # loop over all utilities
    for utcmd in job.utilities.keys():

        # make sure the subprocess is still running
        utproc = job.utilities[utcmd][0]
        if not utproc.poll() is None:
            # if poll() returns anything but None it means that the subprocess has ended - which it
            # should not have done by itself
            utility_subprocess_launches = job.utilities[utcmd][1]
            if utility_subprocess_launches <= 5:
                log.warning('dectected crashed utility subprocess - will restart it')
                utility_command = job.utilities[utcmd][2]

                try:
                    proc1 = execute(utility_command, workdir=job.workdir, returnproc=True, usecontainer=True,
                                    stdout=PIPE, stderr=PIPE, cwd=job.workdir, queuedata=job.infosys.queuedata)
                except Exception as e:
                    log.error('could not execute: %s' % e)
                else:
                    # store process handle in job object, and keep track on how many times the
                    # command has been launched
                    job.utilities[utcmd] = [proc1, utility_subprocess_launches + 1, utility_command]
            else:
                log.warning('dectected crashed utility subprocess - too many restarts, will not restart %s again' %
                            utcmd)
        else:
            # log.info('utility %s is still running' % utcmd)

            # check the utility output (the selector option adds a substring to the output file name)
            filename = usercommon.get_utility_command_output_filename(utcmd, selector=True)
            path = os.path.join(job.workdir, filename)
            if os.path.exists(path):
                log.info('file: %s exists' % path)
            else:
                log.warning('file: %s does not exist' % path)
    return job<|MERGE_RESOLUTION|>--- conflicted
+++ resolved
@@ -16,10 +16,7 @@
 from pilot.common.errorcodes import ErrorCodes
 from pilot.util.config import config
 from pilot.util.container import execute
-<<<<<<< HEAD
-=======
 from pilot.util.parameters import convert_to_int
->>>>>>> baa77e88
 from loopingjob import looping_job
 
 import logging
@@ -66,16 +63,10 @@
     looping_verifiction_time = convert_to_int(config.Pilot.looping_verifiction_time)
     if current_time - mt.get('ct_looping') > looping_verifiction_time:
         # is the job looping?
-<<<<<<< HEAD
-        exit_code, diagnostics = looping_job(job, mt, looping_limit)
-        if exit_code != 0:
-            return exit_code, diagnostics
-=======
         try:
             exit_code, diagnostics = looping_job(job, mt)
         except Exception as e:
             log.warning('exeption caught in looping job algrithm: %s' % e)
->>>>>>> baa77e88
         else:
             if exit_code != 0:
                 return exit_code, diagnostics
