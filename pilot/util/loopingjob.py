--- conflicted
+++ resolved
@@ -8,30 +8,22 @@
 # - Paul Nilsson, paul.nilsson@cern.ch, 2018
 
 from pilot.util.container import execute
-<<<<<<< HEAD
-=======
 from pilot.util.auxiliary import time_stamp, whoami
 from pilot.util.parameters import convert_to_int
 from pilot.util.processes import kill_processes
 from pilot.util.filehandling import remove_files
 from pilot.util.config import config
 from pilot.common.errorcodes import ErrorCodes
->>>>>>> baa77e88
 
 import os
 import time
 import logging
 logger = logging.getLogger(__name__)
 
-<<<<<<< HEAD
-
-def looping_job(job, mt, looping_limit):
-=======
 errors = ErrorCodes()
 
 
 def looping_job(job, mt):
->>>>>>> baa77e88
     """
     Looping job detection algorithm.
     Identify hanging tasks/processes. Did the stage-in/out finish within allowed time limit, or did the payload update
@@ -40,10 +32,6 @@
 
     :param job: job object.
     :param mt: `MonitoringTime` object.
-<<<<<<< HEAD
-    :param looping_limit: looping limit in seconds.
-=======
->>>>>>> baa77e88
     :return: exit code (int), diagnostics (string).
     """
 
@@ -51,12 +39,9 @@
     diagnostics = ""
 
     log = logger.getChild(job.jobid)
-<<<<<<< HEAD
-=======
     log.info('checking for looping job')
 
     looping_limit = get_looping_job_limit(job.is_analysis())
->>>>>>> baa77e88
 
     if job.state == 'stagein':
         # set job.state to stagein during stage-in before implementing this algorithm
@@ -75,12 +60,6 @@
         if time_last_touched:
             ct = int(time.time())
             log.info('current time: %d' % ct)
-<<<<<<< HEAD
-            log.info('last time files were touched: %s' % mt.ct_looping_last_touched)
-            log.info('looping limit: %d s' % looping_limit)
-            if ct - time_last_touched > looping_limit:
-                kill_looping_job(job)
-=======
             log.info('last time files were touched: %d' % time_last_touched)
             log.info('looping limit: %d s' % looping_limit)
             if ct - time_last_touched > looping_limit:
@@ -88,7 +67,6 @@
                     kill_looping_job(job)
                 except Exception as e:
                     log.warning('exception caught: %s' % e)
->>>>>>> baa77e88
         else:
             log.info('no files were touched yet')
 
@@ -138,18 +116,11 @@
 def kill_looping_job(job):
     """
     Kill the looping process.
-<<<<<<< HEAD
-=======
     TODO: add allow_looping_job() exp. spec?
->>>>>>> baa77e88
 
     :param job: job object.
     :return: (updated job object.)
     """
-<<<<<<< HEAD
-
-    pass
-=======
 
     log = logger.getChild(job.jobid)
 
@@ -201,5 +172,4 @@
     if is_analysis:
         looping_limit = convert_to_int(config.Pilot.looping_limit_default_user, force_value=3 * 3600)
 
-    return looping_limit
->>>>>>> baa77e88
+    return looping_limit