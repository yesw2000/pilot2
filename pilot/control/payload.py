#!/usr/bin/env python
# Licensed under the Apache License, Version 2.0 (the "License");
# you may not use this file except in compliance with the License.
# You may obtain a copy of the License at
# http://www.apache.org/licenses/LICENSE-2.0
#
# Authors:
# - Mario Lassnig, mario.lassnig@cern.ch, 2016-2017
# - Daniel Drizhuk, d.drizhuk@gmail.com, 2017
# - Tobias Wegner, tobias.wegner@cern.ch, 2017
# - Paul Nilsson, paul.nilsson@cern.ch, 2017
# - Wen Guan, wen.guan@cern.ch, 2017-2018

import Queue
import json
import os
import threading
import time

from pilot.control import payloads
from pilot.control.job import send_state
from pilot.util.container import execute
from pilot.util.config import config

import logging
logger = logging.getLogger(__name__)


def control(queues, traces, args):
    """
    (add description)

    :param queues:
    :param traces:
    :param args:
    :return:
    """

    threads = [threading.Thread(target=validate_pre,
                                kwargs={'queues': queues,
                                        'traces': traces,
                                        'args': args}),
               threading.Thread(target=execute_payloads,
                                kwargs={'queues': queues,
                                        'traces': traces,
                                        'args': args}),
               threading.Thread(target=validate_post,
                                kwargs={'queues': queues,
                                        'traces': traces,
                                        'args': args}),
               threading.Thread(target=failed_post,
                                kwargs={'queues': queues,
                                        'traces': traces,
                                        'args': args})]
    [t.start() for t in threads]


def validate_pre(queues, traces, args):
    """
    (add description)

    :param queues:
    :param traces:
    :param args:
    :return:
    """
    while not args.graceful_stop.is_set():
        try:
            job = queues.payloads.get(block=True, timeout=1)
        except Queue.Empty:
            continue

        if _validate_payload(job):
            queues.validated_payloads.put(job)
        else:
            queues.failed_payloads.put(job)


def _validate_payload(job):
    """
    (add description)

    :param job:
    :return:
    """
    # valid = random.uniform(0, 100)
    # if valid > 99:
    #     logger.warning('payload did not validate correctly -- skipping')
    #     job['errno'] = random.randint(0, 100)
    #     job['errmsg'] = 'payload failed random validation'
    #     return False
    return True


<<<<<<< HEAD
def setup_payload(job, out, err):
    """
    (add description)

    :param job:
    :param out:
    :param err:
    :return:
    """
    # log = logger.getChild(str(job['PandaID']))

    # try:
    # create symbolic link for sqlite200 and geomDB in job dir
    #    for db_name in ['sqlite200', 'geomDB']:
    #         src = '/cvmfs/atlas.cern.ch/repo/sw/database/DBRelease/current/%s' % db_name
    #         link_name = 'job-%s/%s' % (job['PandaID'], db_name)
    #         os.symlink(src, link_name)
    # except Exception as e:
    #     log.error('could not create symbolic links to database files: %s' % e)
    #     return False

    return True


def run_payload(job, out, err):
    """
    (add description)

    :param job: job object
    :param out: (currently not used; deprecated)
    :param err: (currently not used; deprecated)
    :return: proc (subprocess returned by Popen())
    """
    log = logger.getChild(str(job['PandaID']))

    # get the payload command from the user specific code
    pilot_user = os.environ.get('PILOT_USER', 'generic').lower()
    user = __import__('pilot.user.%s.common' % pilot_user, globals(), locals(), [pilot_user], -1)
    cmd = user.get_payload_command(job)
    log.info("payload execution command: %s" % cmd)

    # replace platform and workdir with new function get_payload_options() or someting from experiment specific code
    try:
        # proc = subprocess.Popen(cmd,
        #                         bufsize=-1,
        #                         stdout=out,
        #                         stderr=err,
        #                         cwd=job['working_dir'],
        #                         shell=True)

        proc = execute(cmd, platform=job['cmtConfig'], workdir=job['working_dir'], returnproc=True,
                       usecontainer=True, stdout=out, stderr=err, cwd=job['working_dir'])
    except Exception as e:
        log.error('could not execute: %s' % str(e))
        return None

    log.info('started -- pid=%s executable=%s' % (proc.pid, cmd))

    return proc


def wait_graceful(args, proc, job):
    """
    (add description)

    :param args:
    :param proc:
    :param job:
    :return:
    """
    log = logger.getChild(str(job['PandaID']))

    breaker = False
    exit_code = None
    while True:
        for i in xrange(100):
            if args.graceful_stop.is_set():
                breaker = True
                log.debug('breaking -- sending SIGTERM pid=%s' % proc.pid)
                proc.terminate()
                break
            time.sleep(0.1)
        if breaker:
            log.debug('breaking -- sleep 3s before sending SIGKILL pid=%s' % proc.pid)
            time.sleep(3)
            proc.kill()
            break

        exit_code = proc.poll()
        log.info('running: pid=%s exit_code=%s' % (proc.pid, exit_code))
        if exit_code is not None:
            break
        else:
            # send_state(job, args, 'running')
            continue

    return exit_code


def execute_payloads(queues, traces, args):
=======
def execute(queues, traces, args):
>>>>>>> acb06fd9
    """
    Execute queued payloads.

    :param queues:
    :param traces:
    :param args:
    :return:
    """
    while not args.graceful_stop.is_set():
        try:
            job = queues.validated_payloads.get(block=True, timeout=1)
            log = logger.getChild(str(job['PandaID']))

            q_snapshot = list(queues.finished_data_in.queue)
            peek = [s_job for s_job in q_snapshot if job['PandaID'] == s_job['PandaID']]
            if len(peek) == 0:
                queues.validated_payloads.put(job)
                for i in xrange(10):
                    if args.graceful_stop.is_set():
                        break
                    time.sleep(0.1)
                continue

            log.debug('opening payload stdout/err logs')
            out = open(os.path.join(job['working_dir'], 'payload.stdout'), 'wb')
            err = open(os.path.join(job['working_dir'], 'payload.stderr'), 'wb')

            log.debug('setting up payload environment')
            send_state(job, args, 'starting')

            if job.get('eventService', '').lower() == "true":
                payload_executor = payloads.eventservice.Executor(args, job, out, err)
            else:
                payload_executor = payloads.generic.Executor(args, job, out, err)
            exit_code = payload_executor.run()

            log.debug('closing payload stdout/err logs')
            out.close()
            err.close()

            if exit_code == 0:
                job['transExitCode'] = 0
                queues.finished_payloads.put(job)
            else:
                job['transExitCode'] = exit_code
                queues.failed_payloads.put(job)

        except Queue.Empty:
            continue


def validate_post(queues, traces, args):
    """
    Validate finished payloads.
    If payload finished correctly, add the job to the data_out queue. If it failed, add it to the data_out queue as
    well but only for log stage-out.

    :param queues:
    :param traces:
    :param args:
    :return:
    """

    while not args.graceful_stop.is_set():
        # finished payloads
        try:
            job = queues.finished_payloads.get(block=True, timeout=1)
        except Queue.Empty:
            continue
        log = logger.getChild(str(job['PandaID']))

        # note: all PanDA users should generate a job report json file (required by Harvester)
        log.debug('extracting job report')
        stageout = "all"
        with open(os.path.join(job['working_dir'], config.Payload.jobreport)) as data_file:
            job['job_report'] = json.load(data_file)

            # extract info from job report
            # === experiment specific ===
            if 'exeErrorCode' in job['job_report']:
                job['exeErrorCode'] = job['job_report']['exeErrorCode']
                if job['exeErrorCode'] == 0:
                    stageout = "all"
                else:
                    log.info('payload failed: exeErrorCode=%d' % job['exeErrorCode'])
                    stageout = "log"
            if 'exeErrorDiag' in job['job_report']:
                job['exeErrorDiag'] = job['job_report']['exeErrorDiag']
                if job['exeErrorDiag'] != "":
                    log.warning('payload failed: exeErrorDiag=%s' % job['exeErrorDiag'])

        job['stageout'] = stageout  # output and log file or only log file
        log.debug('adding job to data_out queue (stageout=%s)' % stageout)
        queues.data_out.put(job)


def failed_post(queues, traces, args):
    """
    (add description)

    :param queues:
    :param traces:
    :param args:
    :return:
    """

    while not args.graceful_stop.is_set():
        # finished payloads
        try:
            job = queues.failed_payloads.get(block=True, timeout=1)
        except Queue.Empty:
            continue
        log = logger.getChild(str(job['PandaID']))

        log.debug('adding log for log stageout')

        job['stageout'] = "log"  # only stage-out log file
        queues.data_out.put(job)<|MERGE_RESOLUTION|>--- conflicted
+++ resolved
@@ -92,110 +92,7 @@
     return True
 
 
-<<<<<<< HEAD
-def setup_payload(job, out, err):
-    """
-    (add description)
-
-    :param job:
-    :param out:
-    :param err:
-    :return:
-    """
-    # log = logger.getChild(str(job['PandaID']))
-
-    # try:
-    # create symbolic link for sqlite200 and geomDB in job dir
-    #    for db_name in ['sqlite200', 'geomDB']:
-    #         src = '/cvmfs/atlas.cern.ch/repo/sw/database/DBRelease/current/%s' % db_name
-    #         link_name = 'job-%s/%s' % (job['PandaID'], db_name)
-    #         os.symlink(src, link_name)
-    # except Exception as e:
-    #     log.error('could not create symbolic links to database files: %s' % e)
-    #     return False
-
-    return True
-
-
-def run_payload(job, out, err):
-    """
-    (add description)
-
-    :param job: job object
-    :param out: (currently not used; deprecated)
-    :param err: (currently not used; deprecated)
-    :return: proc (subprocess returned by Popen())
-    """
-    log = logger.getChild(str(job['PandaID']))
-
-    # get the payload command from the user specific code
-    pilot_user = os.environ.get('PILOT_USER', 'generic').lower()
-    user = __import__('pilot.user.%s.common' % pilot_user, globals(), locals(), [pilot_user], -1)
-    cmd = user.get_payload_command(job)
-    log.info("payload execution command: %s" % cmd)
-
-    # replace platform and workdir with new function get_payload_options() or someting from experiment specific code
-    try:
-        # proc = subprocess.Popen(cmd,
-        #                         bufsize=-1,
-        #                         stdout=out,
-        #                         stderr=err,
-        #                         cwd=job['working_dir'],
-        #                         shell=True)
-
-        proc = execute(cmd, platform=job['cmtConfig'], workdir=job['working_dir'], returnproc=True,
-                       usecontainer=True, stdout=out, stderr=err, cwd=job['working_dir'])
-    except Exception as e:
-        log.error('could not execute: %s' % str(e))
-        return None
-
-    log.info('started -- pid=%s executable=%s' % (proc.pid, cmd))
-
-    return proc
-
-
-def wait_graceful(args, proc, job):
-    """
-    (add description)
-
-    :param args:
-    :param proc:
-    :param job:
-    :return:
-    """
-    log = logger.getChild(str(job['PandaID']))
-
-    breaker = False
-    exit_code = None
-    while True:
-        for i in xrange(100):
-            if args.graceful_stop.is_set():
-                breaker = True
-                log.debug('breaking -- sending SIGTERM pid=%s' % proc.pid)
-                proc.terminate()
-                break
-            time.sleep(0.1)
-        if breaker:
-            log.debug('breaking -- sleep 3s before sending SIGKILL pid=%s' % proc.pid)
-            time.sleep(3)
-            proc.kill()
-            break
-
-        exit_code = proc.poll()
-        log.info('running: pid=%s exit_code=%s' % (proc.pid, exit_code))
-        if exit_code is not None:
-            break
-        else:
-            # send_state(job, args, 'running')
-            continue
-
-    return exit_code
-
-
-def execute_payloads(queues, traces, args):
-=======
 def execute(queues, traces, args):
->>>>>>> acb06fd9
     """
     Execute queued payloads.
 
@@ -204,6 +101,7 @@
     :param args:
     :return:
     """
+
     while not args.graceful_stop.is_set():
         try:
             job = queues.validated_payloads.get(block=True, timeout=1)
