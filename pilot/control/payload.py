#!/usr/bin/env python
# Licensed under the Apache License, Version 2.0 (the "License");
# you may not use this file except in compliance with the License.
# You may obtain a copy of the License at
# http://www.apache.org/licenses/LICENSE-2.0
#
# Authors:
# - Mario Lassnig, mario.lassnig@cern.ch, 2016-2017
# - Daniel Drizhuk, d.drizhuk@gmail.com, 2017
# - Tobias Wegner, tobias.wegner@cern.ch, 2017
# - Paul Nilsson, paul.nilsson@cern.ch, 2017
# - Wen Guan, wen.guan@cern.ch, 2017-2018

import Queue
import json
import os
import threading
import time
from collections import defaultdict

from pilot.control.payloads import generic, eventservice
from pilot.control.job import send_state
from pilot.util.config import config
from pilot.util.container import execute

import logging
logger = logging.getLogger(__name__)


def control(queues, traces, args):
    """
    (add description)

    :param queues:
    :param traces:
    :param args:
    :return:
    """

    threads = [threading.Thread(target=validate_pre,
                                kwargs={'queues': queues,
                                        'traces': traces,
                                        'args': args}),
               threading.Thread(target=execute_payloads,
                                kwargs={'queues': queues,
                                        'traces': traces,
                                        'args': args}),
               threading.Thread(target=validate_post,
                                kwargs={'queues': queues,
                                        'traces': traces,
                                        'args': args}),
               threading.Thread(target=failed_post,
                                kwargs={'queues': queues,
                                        'traces': traces,
                                        'args': args})]
    [t.start() for t in threads]


def validate_pre(queues, traces, args):
    """
    (add description)

    :param queues:
    :param traces:
    :param args:
    :return:
    """
    while not args.graceful_stop.is_set():
        try:
            job = queues.payloads.get(block=True, timeout=1)
        except Queue.Empty:
            continue

        if _validate_payload(job):
            queues.validated_payloads.put(job)
        else:
            queues.failed_payloads.put(job)


def _validate_payload(job):
    """
    (add description)

    :param job:
    :return:
    """
    # valid = random.uniform(0, 100)
    # if valid > 99:
    #     logger.warning('payload did not validate correctly -- skipping')
    #     job['errno'] = random.randint(0, 100)
    #     job['errmsg'] = 'payload failed random validation'
    #     return False
    return True


def set_time_consumed(t_tuple):
    """
    Set the system+user time spent by the payload.
    The cpuConsumptionTime is the system+user time while wall time is encoded in pilotTiming (third number).
    Previously the cpuConsumptionTime was "corrected" with a scaling factor but this was deemed outdated and is now set
    to 1.
    The t_tuple is defined as map(lambda x, y:x-y, t1, t0), here t0 and t1 are os.times() measured before and after
    the payload execution command.

    :param t_tuple: map(lambda x, y:x-y, t1, t0)
    :return: cpu_consumption_unit, cpu_consumption_time, cpu_conversion_factor
    """

    t_tot = reduce(lambda x, y: x + y, t_tuple[2:3])
    cpu_conversion_factor = 1.0
    cpu_consumption_unit = "s"  # used to be "kSI2kseconds"
    cpu_consumption_time = int(t_tot * cpu_conversion_factor)

    return cpu_consumption_unit, cpu_consumption_time, cpu_conversion_factor


def execute_payloads(queues, traces, args):
    """
    Execute queued payloads.

    :param queues:
    :param traces:
    :param args:
    :return:
    """

    while not args.graceful_stop.is_set():
        try:
            job = queues.validated_payloads.get(block=True, timeout=1)
            log = logger.getChild(str(job['PandaID']))

            q_snapshot = list(queues.finished_data_in.queue)
            peek = [s_job for s_job in q_snapshot if job['PandaID'] == s_job['PandaID']]
            if len(peek) == 0:
                queues.validated_payloads.put(job)
                for i in xrange(10):
                    if args.graceful_stop.is_set():
                        break
                    time.sleep(0.1)
                continue

            out = open(os.path.join(job['working_dir'], 'payload.stdout'), 'wb')
            err = open(os.path.join(job['working_dir'], 'payload.stderr'), 'wb')

            send_state(job, args, 'starting')

            if job.get('eventService', '').lower() == "true":
                payload_executor = eventservice.Executor(args, job, out, err)
            else:
                payload_executor = generic.Executor(args, job, out, err)

            # run the payload and measure the execution time
            t0 = os.times()
            exit_code = payload_executor.run()
            t1 = os.times()
            t = map(lambda x, y: x - y, t1, t0)
            job['cpuConsumptionUnit'], job['cpuConsumptionTime'], job['cpuConversionFactor'] = set_time_consumed(t)
            log.info('CPU consumption time: %s' % job['cpuConsumptionTime'])

            out.close()
            err.close()

            if exit_code == 0:
                job['transExitCode'] = 0
                queues.finished_payloads.put(job)
            else:
                job['transExitCode'] = exit_code
                queues.failed_payloads.put(job)

        except Queue.Empty:
            continue


def process_job_report(job):
    """
    Process the job report produced by the payload/transform if it exists.
    Payload error codes and diagnostics, as well as payload metadata (for output files) and stageout type will be
    extracted. The stageout type is either "all" (i.e. stage-out both output and log files) or "log" (i.e. only log file
    will be staged out).
    Note: some fields might be experiment specific. A call to a user function is therefore also done.

    :param job: job dictionary will be updated by the function and several fields set.
    :return:
    """

<<<<<<< HEAD
    log = logger.getChild(str(job['PandaID']))
    path = os.path.join(job['working_dir'], config.Payload.jobreport)
    if not os.path.exists(path):
        log.warning('job report does not exist: %s' % path)
    else:
        with open(path) as data_file:
            # compulsory field; the payload must procude a job report (see config file for file name)
            job['metaData'] = json.load(data_file)

            # extract user specific info from job report
            pilot_user = os.environ.get('PILOT_USER', 'generic').lower()
            user = __import__('pilot.user.%s.common' % pilot_user, globals(), locals(), [pilot_user], -1)
            user.update_job_data(job)

            # compulsory fields
            try:
                job['exitCode'] = job['metaData']['exitCode']
            except Exception as e:
                log.warning('could not find compulsory payload exitCode in job report: %s (will be set to 0)' % e)
                job['exitCode'] = 0
            else:
                log.info('extracted exit code from job report: %d' % job['exitCode'])
=======
    with open(os.path.join(job['working_dir'], config.Payload.jobreport)) as data_file:
        # compulsory field; the payload must procude a job report (see config file for file name)
        jobreport_data = json.load(data_file)
        job['metaData'] = parse_jobreport_data(jobreport_data)

        # extract user specific info from job report
        pilot_user = os.environ.get('PILOT_USER', 'generic').lower()
        user = __import__('pilot.user.%s.common' % pilot_user, globals(), locals(), [pilot_user], -1)
        user.update_job_data(job)
>>>>>>> 86a0eb37

            try:
                job['exitMsg'] = job['metaData']['exitMsg']
            except Exception as e:
                log.warning('could not find compulsory payload exitMsg in job report: %s (will be set to empty string)' % e)
                job['exitMsg'] = ""
            else:
                log.info('extracted exit message from job report: %s' % job['exitMsg'])

def validate_post(queues, traces, args):
    """
    Validate finished payloads.
    If payload finished correctly, add the job to the data_out queue. If it failed, add it to the data_out queue as
    well but only for log stage-out.

    :param queues:
    :param traces:
    :param args:
    :return:
    """

    while not args.graceful_stop.is_set():
        # finished payloads
        try:
            job = queues.finished_payloads.get(block=True, timeout=1)
        except Queue.Empty:
            continue
        log = logger.getChild(str(job['PandaID']))

        # process the job report if it exists and set multiple fields
        process_job_report(job)

        log.debug('adding job to data_out queue')
        queues.data_out.put(job)


def failed_post(queues, traces, args):
    """
    (add description)

    :param queues:
    :param traces:
    :param args:
    :return:
    """

    while not args.graceful_stop.is_set():
        # finished payloads
        try:
            job = queues.failed_payloads.get(block=True, timeout=1)
        except Queue.Empty:
            continue
        log = logger.getChild(str(job['PandaID']))

        log.debug('adding log for log stageout')

        job['stageout'] = "log"  # only stage-out log file
        queues.data_out.put(job)


def parse_jobreport_data(job_report):
    work_attributes = {}
    if job_report is None or not any(job_report):
        return work_attributes

    # these are default values for job metrics
    core_count = "undef"
    work_attributes["n_events"] = "undef"
    work_attributes["__db_time"] = "undef"
    work_attributes["__db_data"] = "undef"

    class DictQuery(dict):
        def get(self, path, dst_dict, dst_key):
            keys = path.split("/")
            if len(keys) == 0:
                return
            last_key = keys.pop()
            v = self
            for key in keys:
                if key in v and isinstance(v[key], dict):
                    v = v[key]
                else:
                    return
            dst_dict[dst_key] = v[last_key]

    if 'ATHENA_PROC_NUMBER' in os.environ:
        work_attributes['core_count'] = os.environ['ATHENA_PROC_NUMBER']
        core_count = os.environ['ATHENA_PROC_NUMBER']

    dq = DictQuery(job_report)
    dq.get("resource/transform/processedEvents", work_attributes, "n_events")
    dq.get("resource/transform/cpuTimeTotal", work_attributes, "cpuConsumptionTime")
    dq.get("resource/machine/node", work_attributes, "node")
    dq.get("resource/machine/model_name", work_attributes, "cpuConsumptionUnit")
    dq.get("resource/dbTimeTotal", work_attributes, "__db_time")
    dq.get("resource/dbDataTotal", work_attributes, "__db_data")
    dq.get("exitCode", work_attributes, "transExitCode")
    dq.get("exitCode", work_attributes, "exeErrorCode")
    dq.get("exitMsg", work_attributes, "exeErrorDiag")
    dq.get("files/input/subfiles", work_attributes, "nInputFiles")

    if 'resource' in job_report and 'executor' in job_report['resource']:
        j = job_report['resource']['executor']
        exc_report = []
        fin_report = defaultdict(int)
        for v in filter(lambda d: 'memory' in d and ('Max' or 'Avg' in d['memory']), j.itervalues()):
            if 'Avg' in v['memory']:
                exc_report.extend(v['memory']['Avg'].items())
            if 'Max' in v['memory']:
                exc_report.extend(v['memory']['Max'].items())
        for x in exc_report:
            fin_report[x[0]] += x[1]
        work_attributes.update(fin_report)

    if 'files' in job_report and 'input' in job_report['files'] and 'subfiles' in job_report['files']['input']:
                work_attributes['nInputFiles'] = len(job_report['files']['input']['subfiles'])

    workdir_size = get_workdir_size()
    work_attributes['jobMetrics'] = 'core_count=%s n_events=%s db_time=%s db_data=%s workdir_size=%s' % \
                                    (core_count,
                                        work_attributes["n_events"],
                                        work_attributes["__db_time"],
                                        work_attributes["__db_data"],
                                        workdir_size)
    del(work_attributes["__db_time"])
    del(work_attributes["__db_data"])

    return work_attributes


def get_workdir_size():
    c, o, e = execute('du -s', shell=True)
    if o is not None:
        return o.split()[0]
    return None<|MERGE_RESOLUTION|>--- conflicted
+++ resolved
@@ -183,7 +183,6 @@
     :return:
     """
 
-<<<<<<< HEAD
     log = logger.getChild(str(job['PandaID']))
     path = os.path.join(job['working_dir'], config.Payload.jobreport)
     if not os.path.exists(path):
@@ -206,18 +205,6 @@
                 job['exitCode'] = 0
             else:
                 log.info('extracted exit code from job report: %d' % job['exitCode'])
-=======
-    with open(os.path.join(job['working_dir'], config.Payload.jobreport)) as data_file:
-        # compulsory field; the payload must procude a job report (see config file for file name)
-        jobreport_data = json.load(data_file)
-        job['metaData'] = parse_jobreport_data(jobreport_data)
-
-        # extract user specific info from job report
-        pilot_user = os.environ.get('PILOT_USER', 'generic').lower()
-        user = __import__('pilot.user.%s.common' % pilot_user, globals(), locals(), [pilot_user], -1)
-        user.update_job_data(job)
->>>>>>> 86a0eb37
-
             try:
                 job['exitMsg'] = job['metaData']['exitMsg']
             except Exception as e:
