#!/usr/bin/env python
# Licensed under the Apache License, Version 2.0 (the "License");
# you may not use this file except in compliance with the License.
# You may obtain a copy of the License at
# http://www.apache.org/licenses/LICENSE-2.0
#
# Authors:
# - Paul Nilsson, paul.nilsson@cern.ch, 2017-2018
# - Wen Guan, wen.guan, 2018

import re


class ErrorCodes:
    """
    Pilot error codes.

    Note: Error code numbering is the same as in Pilot 1 since that is expected by the PanDA server and monitor.
    Note 2: Add error codes as they are needed in other modules. Do not import the full Pilot 1 list at once as there
    might very well be codes that can be reassigned/removed.
    """

    # Error code constants (from Pilot 1)
    GENERALERROR = 1008
    NOLOCALSPACE = 1098
    STAGEINFAILED = 1099
    REPLICANOTFOUND = 1100
    NOSUCHFILE = 1103
    USERDIRTOOLARGE = 1104
    STDOUTTOOBIG = 1106
    SETUPFAILURE = 1110
    NFSSQLITE = 1115
    OUTPUTFILETOOLARGE = 1124
    STAGEOUTFAILED = 1137
    PUTMD5MISMATCH = 1141
    CHMODTRF = 1143
    PANDAKILL = 1144
    GETMD5MISMATCH = 1145
    TRFDOWNLOADFAILURE = 1149
    LOOPINGJOB = 1150
    STAGEINTIMEOUT = 1151  # called GETTIMEOUT in Pilot 1
    STAGEOUTTIMEOUT = 1152  # called PUTTIMEOUT in Pilot 1
    NOPROXY = 1163
    MISSINGOUTPUTFILE = 1165

    GETADMISMATCH = 1171
    PUTADMISMATCH = 1172
    NOVOMSPROXY = 1177
    MKDIR = 1199
    KILLSIGNAL = 1200
    SIGTERM = 1201
    SIGQUIT = 1202
    SIGSEGV = 1203
    SIGXCPU = 1204
    USERKILL = 1205  # reserved error code, currently not used by pilot
    SIGBUS = 1206
    SIGUSR1 = 1207

    MISSINGINSTALLATION = 1211
    PAYLOADOUTOFMEMORY = 1212
    REACHEDMAXTIME = 1213
<<<<<<< HEAD
    BADALLOC = 1223
=======

    ESRECOVERABLE = 1224
    ESFATAL = 1228
    EXECUTEDCLONEJOB = 1234
    ESNOEVENTS = 1238
    MESSAGEHANDLINGFAILURE = 1240

>>>>>>> 284f6693
    PAYLOADEXCEEDMAXMEM = 1235
    CHKSUMNOTSUP = 1242
    NOUSERTARBALL = 1246

    # Error code constants (new since Pilot 2)
    NOTIMPLEMENTED = 1300
    UNKNOWNEXCEPTION = 1301
    CONVERSIONFAILURE = 1302
    FILEHANDLINGFAILURE = 1303
    PAYLOADEXECUTIONFAILURE = 1305
    SINGULARITYGENERALFAILURE = 1306
    SINGULARITYNOLOOPDEVICES = 1307
    SINGULARITYBINDPOINTFAILURE = 1308
    SINGULARITYIMAGEMOUNTFAILURE = 1309
    PAYLOADEXECUTIONEXCEPTION = 1310
    NOTDEFINED = 1311
    NOTSAMELENGTH = 1312
    NOSTORAGEPROTOCOL = 1313
    UNKNOWNCHECKSUMTYPE = 1314
    UNKNOWNTRFFAILURE = 1315
    RUCIOSERVICEUNAVAILABLE = 1316
    EXCEEDEDMAXWAITTIME = 1317
    COMMUNICATIONFAILURE = 1318

    _error_messages = {
        GENERALERROR: "General pilot error, consult batch log",
        NOLOCALSPACE: "Not enough local space",
        STAGEINFAILED: "Failed to stage-in file",
        REPLICANOTFOUND: "Replica not found",
        NOSUCHFILE: "No such file or directory",
        USERDIRTOOLARGE: "User work directory too large",
        STDOUTTOOBIG: "Payload log or stdout file too big",
        SETUPFAILURE: "Failed during payload setup",
        NFSSQLITE: "NFS SQLite locking problems",
        OUTPUTFILETOOLARGE: "Output file too large",
        STAGEOUTFAILED: "Failed to stage-out file",
        PUTMD5MISMATCH: "md5sum mismatch on output file",
        GETMD5MISMATCH: "md5sum mismatch on input file",
        CHMODTRF: "Failed to chmod transform",
        PANDAKILL: "This job was killed by panda server",
        MISSINGOUTPUTFILE: "Local output file is missing",
        TRFDOWNLOADFAILURE: "Transform could not be downloaded",
        LOOPINGJOB: "Looping job killed by pilot",
        STAGEINTIMEOUT: "File transfer timed out during stage-in",
        STAGEOUTTIMEOUT: "File transfer timed out during stage-out",
        NOPROXY: "Grid proxy not valid",
        GETADMISMATCH: "adler32 mismatch on input file",
        PUTADMISMATCH: "adler32 mismatch on output file",
        NOVOMSPROXY: "Voms proxy not valid",
        MKDIR: "Failed to create local directory",
        KILLSIGNAL: "Job terminated by unknown kill signal",
        SIGTERM: "Job killed by signal: SIGTERM",
        SIGQUIT: "Job killed by signal: SIGQUIT",
        SIGSEGV: "Job killed by signal: SIGSEGV",
        SIGXCPU: "Job killed by signal: SIGXCPU",
        SIGUSR1: "Job killed by signal: SIGUSR1",
        SIGBUS: "Job killed by signal: SIGBUS",
        USERKILL: "Job killed by user",
        MISSINGINSTALLATION: "Missing installation",
        PAYLOADOUTOFMEMORY: "Payload ran out of memory",
        REACHEDMAXTIME: "Reached batch system time limit",
        BADALLOC: "Transform failed due to bad_alloc",
        PAYLOADEXCEEDMAXMEM: "Payload exceeded maximum allowed memory",
        CHKSUMNOTSUP: "Mover error: query checksum is not supported",
<<<<<<< HEAD
        NOUSERTARBALL: "User tarball cannot be downloaded from PanDA server",
=======
        ESRECOVERABLE: "Eventservice recoverable error",
        ESFATAL: "Eventservice fatal error",
        EXECUTEDCLONEJOB: "Clone job is already excuted",
        ESNOEVENTS: "Eventservice no events",
>>>>>>> 284f6693
        NOTIMPLEMENTED: "The class or function is not implemented",
        UNKNOWNEXCEPTION: "An unknown pilot exception has occurred",
        CONVERSIONFAILURE: "Failed to convert object data",
        FILEHANDLINGFAILURE: "Failed during file handling",
        MESSAGEHANDLINGFAILURE: "Failed to handle message from payload",
        PAYLOADEXECUTIONFAILURE: "Failed to execute payload",
        SINGULARITYGENERALFAILURE: "Singularity: general failure",
        SINGULARITYNOLOOPDEVICES: "Singularity: No more available loop devices",
        SINGULARITYBINDPOINTFAILURE: "Singularity: Not mounting requested bind point",
        SINGULARITYIMAGEMOUNTFAILURE: "Singularity: Failed to mount image",
        PAYLOADEXECUTIONEXCEPTION: "Exception caught during payload execution",
        NOTDEFINED: "Not defined",
        NOTSAMELENGTH: "Not same length",
        NOSTORAGEPROTOCOL: "No protocol defined for storage endpoint",
        UNKNOWNCHECKSUMTYPE: "Unknown checksum type",
        UNKNOWNTRFFAILURE: "Unknown transform failure",
        RUCIOSERVICEUNAVAILABLE: "Rucio: Service unavailable",
        EXCEEDEDMAXWAITTIME: "Exceeded maximum waiting time",
        COMMUNICATIONFAILURE: "Failed to communication to servers(such as Panda, Harvester, ACT, ...)",
    }

    def get_kill_signal_error_code(self, signal):
        """
        Match a kill signal with a corresponding Pilot error code.

        :param signal: signal name (string).
        :return: Pilot error code (integer).
        """

        signals_dictionary = {'SIGTERM': self.SIGTERM,
                              'SIGQUIT': self.SIGQUIT,
                              'SIGSEGV': self.SIGSEGV,
                              'SIGXCPU': self.SIGXCPU,
                              'SIGUSR1': self.SIGUSR1,
                              'SIGBUS': self.SIGBUS}

        return signals_dictionary.get(signal, self.KILLSIGNAL)

    def get_error_message(self, errorcode):
        """
        Return the error message corresponding to the given error code.

        :param errorcode:
        :return: errormessage (string)
        """

        if errorcode in self._error_messages:
            return self._error_messages[errorcode]
        else:
            return "Unknown error code: %d" % errorcode

    def add_error_code(self, errorcode, pilot_error_codes=[], pilot_error_diags=[]):
        """
        Add pilot error code to list of error codes.
        This function adds the given error code to the list of all errors that have occurred. This is needed since
        several errors can happen; e.g. a stage-in error can be followed by a stage-out error during the log transfer.
        The full list of errors is dumped to the log, but only the first error is reported to the server.
        The function also sets the corresponding error message.

        :param errorcode: pilot error code (integer)
        :param pilot_error_codes: list of pilot error codes (list of integers)
        :param pilot_error_diags: list of pilot error diags (list of strings)
        :return: pilotErrorCodes, pilotErrorDiags
        """

        # do nothing if the error code has already been added
        if errorcode not in pilot_error_codes:
            pilot_error_codes.append(errorcode)
            pilot_error_diags.append(self.get_error_message(errorcode))

        return pilot_error_codes, pilot_error_diags

    def report_errors(self, pilot_error_codes, pilot_error_diags):
        """
        Report all errors that occurred during running.
        The function should be called towards the end of running a job.

        :param pilot_error_codes: list of pilot error codes (list of integers)
        :param pilot_error_diags: list of pilot error diags (list of strings)
        :return: error_report (string)
        """

        i = 0
        if pilot_error_codes == []:
            report = "no pilot errors were reported"
        else:
            report = "Nr.\tError code\tError diagnostics"
            for errorcode in pilot_error_codes:
                i += 1
                report += "\n%d.\t%d\t%s" % (i, errorcode, pilot_error_diags[i - 1])

        return report

    def resolve_transform_error(self, exit_code, stderr):
        """
        Assign a pilot error code to a specific transform error.
        :param exit_code: transform exit code.
        :param stderr: transform stderr
        :return: pilot error code (int)
        """

        if exit_code == 251 and "Not mounting requested bind point" in stderr:
            ec = self.SINGULARITYBINDPOINTFAILURE
        elif exit_code == 255 and "No more available loop devices" in stderr:
            ec = self.SINGULARITYNOLOOPDEVICES
        elif exit_code == 255 and "Failed to mount image" in stderr:
            ec = self.SINGULARITYIMAGEMOUNTFAILURE
        elif exit_code == -1:
            ec = self.UNKNOWNTRFFAILURE
        else:
            # do not assign a pilot error code for unidentified transform error, return 0
            ec = 0

        return ec

    def extract_stderr_msg(self, stderr):
        """
        Extract the ERROR or WARNING message from the singularity stderr.
        :param stderr: string.
        :return: string.
        """

        msg = ""
        pattern = r"ERROR +\: (.+)"
        found = re.findall(pattern, stderr)
        if len(found) > 0:
            msg = found[0]
        else:
            pattern = r"WARNING\: (.+)"
            found = re.findall(pattern, stderr)
            if len(found) > 0:
                msg = found[0]

        return msg<|MERGE_RESOLUTION|>--- conflicted
+++ resolved
@@ -59,9 +59,7 @@
     MISSINGINSTALLATION = 1211
     PAYLOADOUTOFMEMORY = 1212
     REACHEDMAXTIME = 1213
-<<<<<<< HEAD
     BADALLOC = 1223
-=======
 
     ESRECOVERABLE = 1224
     ESFATAL = 1228
@@ -69,7 +67,6 @@
     ESNOEVENTS = 1238
     MESSAGEHANDLINGFAILURE = 1240
 
->>>>>>> 284f6693
     PAYLOADEXCEEDMAXMEM = 1235
     CHKSUMNOTSUP = 1242
     NOUSERTARBALL = 1246
@@ -134,14 +131,11 @@
         BADALLOC: "Transform failed due to bad_alloc",
         PAYLOADEXCEEDMAXMEM: "Payload exceeded maximum allowed memory",
         CHKSUMNOTSUP: "Mover error: query checksum is not supported",
-<<<<<<< HEAD
         NOUSERTARBALL: "User tarball cannot be downloaded from PanDA server",
-=======
-        ESRECOVERABLE: "Eventservice recoverable error",
-        ESFATAL: "Eventservice fatal error",
-        EXECUTEDCLONEJOB: "Clone job is already excuted",
-        ESNOEVENTS: "Eventservice no events",
->>>>>>> 284f6693
+        ESRECOVERABLE: "Event service: recoverable error",
+        ESFATAL: "Event service: fatal error",
+        EXECUTEDCLONEJOB: "Clone job is already executed",
+        ESNOEVENTS: "Event service: no events",
         NOTIMPLEMENTED: "The class or function is not implemented",
         UNKNOWNEXCEPTION: "An unknown pilot exception has occurred",
         CONVERSIONFAILURE: "Failed to convert object data",
